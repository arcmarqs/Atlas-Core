[package]
name = "atlas-core"
version = "0.1.0"
edition = "2021"
description = "The core messages and protocol definitions relating to the BFT SMR protocol. Separated for easier exchanging of consensus!"
authors = ["Nuno Neto <nuno.martingo@fc.up.pt>"]
license = "MIT"
homepage = "https://github.com/nuno1212s/atlas"
repository = "https://github.com/nuno1212s/atlas"
documentation = "https://docs.rs/atlas"
readme = "README.md"

# See more keys and their definitions at https://doc.rust-lang.org/cargo/reference/manifest.html

[features]

serialize_serde = ["serde", "atlas-common/serialize_serde", "atlas-communication/serialize_serde", "atlas-smr-application/serialize_serde"]
serialize_capnp = ["atlas-capnp"]

[dependencies]
<<<<<<< HEAD
=======
anyhow = "1.0.75"
thiserror = "1.0.50"
>>>>>>> b1412d0c
atlas-common = { path = "../Atlas-Common" }
atlas-communication = { path = "../Atlas-Communication" }
atlas-smr-application = { path = "../Atlas-SMR-Application" }
atlas-capnp = { path = "../Atlas-capnp", optional = true }
atlas-metrics = { path = "../Atlas-Metrics" }
serde = { version = "*", optional = true }
crossbeam = "0.8.2"
intmap = "2.0.0"

chrono = "0.4.24"
log = "0.4.17"<|MERGE_RESOLUTION|>--- conflicted
+++ resolved
@@ -18,11 +18,8 @@
 serialize_capnp = ["atlas-capnp"]
 
 [dependencies]
-<<<<<<< HEAD
-=======
 anyhow = "1.0.75"
 thiserror = "1.0.50"
->>>>>>> b1412d0c
 atlas-common = { path = "../Atlas-Common" }
 atlas-communication = { path = "../Atlas-Communication" }
 atlas-smr-application = { path = "../Atlas-SMR-Application" }
