--- conflicted
+++ resolved
@@ -11,21 +11,14 @@
 use atlas_smr_application::ExecutorHandle;
 use crate::messages::{ClientRqInfo, StoredRequestMessage};
 use crate::ordering_protocol::{Decision, DecisionMetadata, OrderingProtocol, ProtocolMessage};
-<<<<<<< HEAD
-use crate::ordering_protocol::loggable::{LoggableOrderProtocol, PersistentOrderProtocolTypes, PProof};
-=======
 use crate::ordering_protocol::loggable::{LoggableOrderProtocol, OrderProtocolPersistenceHelper, PersistentOrderProtocolTypes, PProof};
->>>>>>> 67d9b919
 use crate::ordering_protocol::networking::serialize::OrderingProtocolMessage;
 use crate::persistent_log::PersistentDecisionLog;
 use crate::smr::networking::serialize::DecisionLogMessage;
 
 pub type DecLog<D, OP, POP, LS> = <LS as DecisionLogMessage<D, OP, POP>>::DecLog;
-<<<<<<< HEAD
-=======
 pub type DecLogMetadata<D, OP, POP, LS> = <LS as DecisionLogMessage<D, OP, POP>>::DecLogMetadata;
 pub type DecLogPart<D, OP, POP, LS> = <LS as DecisionLogMessage<D, OP, POP>>::DecLogPart;
->>>>>>> 67d9b919
 
 pub type ShareableConsensusMessage<D, OP> = Arc<ReadOnly<StoredMessage<<OP as OrderingProtocolMessage<D>>::ProtocolMessage>>>;
 pub type ShareableMessage<P> = Arc<ReadOnly<StoredMessage<P>>>;
@@ -78,7 +71,6 @@
     /// Initialize the decision log of the
     fn initialize_decision_log(config: Self::Config, persistent_log: PL, executor_handle: ExecutorHandle<D>) -> Result<Self>
         where PL: PersistentDecisionLog<D, OP::Serialization, OP::PersistableTypes, Self::LogSerialization>;
-<<<<<<< HEAD
 
     /// Clear the sequence number in the decision log
     fn clear_sequence_number(&mut self, seq: SeqNo) -> Result<()>
@@ -88,17 +80,6 @@
     fn clear_decisions_forward(&mut self, seq: SeqNo) -> Result<()>
         where PL: PersistentDecisionLog<D, OP::Serialization, OP::PersistableTypes, Self::LogSerialization>;
 
-=======
-
-    /// Clear the sequence number in the decision log
-    fn clear_sequence_number(&mut self, seq: SeqNo) -> Result<()>
-        where PL: PersistentDecisionLog<D, OP::Serialization, OP::PersistableTypes, Self::LogSerialization>;
-
-    /// Clear all decisions forward of the provided one (inclusive)
-    fn clear_decisions_forward(&mut self, seq: SeqNo) -> Result<()>
-        where PL: PersistentDecisionLog<D, OP::Serialization, OP::PersistableTypes, Self::LogSerialization>;
-
->>>>>>> 67d9b919
     /// The given sequence number was advanced in state with the given
     /// All the decisions that have been logged should be returned in the results of this
     /// function, so the replica can keep track of which sequence number we are currently in
@@ -119,12 +100,7 @@
     /// Install a log received from other replicas in the system
     /// returns a list of all requests that should then be executed by the application.
     /// as well as the last execution contained in the sequence number
-<<<<<<< HEAD
-    fn install_log(&mut self, order_protocol: &mut OP,
-                   dec_log: DecLog<D, OP::Serialization, OP::PersistableTypes, Self::LogSerialization>)
-=======
     fn install_log(&mut self, dec_log: DecLog<D, OP::Serialization, OP::PersistableTypes, Self::LogSerialization>)
->>>>>>> 67d9b919
                    -> Result<MaybeVec<LoggedDecision<D::Request>>>
         where PL: PersistentDecisionLog<D, OP::Serialization, OP::PersistableTypes, Self::LogSerialization>;
 
@@ -155,7 +131,6 @@
     /// Get the proof of decision for a given sequence number
     fn get_proof(&self, seq: SeqNo) -> Result<Option<PProof<D, OP::Serialization, OP::PersistableTypes>>>
         where PL: PersistentDecisionLog<D, OP::Serialization, OP::PersistableTypes, Self::LogSerialization>;
-<<<<<<< HEAD
 }
 
 /// Wrap a loggable message
@@ -163,16 +138,6 @@
     Arc::new(ReadOnly::new(message))
 }
 
-pub type DecLogPart<D, OP, POP, LS> = <LS as DecisionLogMessage<D, OP, POP>>::DecLogPart;
-=======
-}
-
-/// Wrap a loggable message
-pub fn wrap_loggable_message<D, OP, POP>(message: StoredMessage<ProtocolMessage<D, OP>>) -> ShareableConsensusMessage<D, OP> {
-    Arc::new(ReadOnly::new(message))
-}
->>>>>>> 67d9b919
-
 pub trait PartiallyWriteableDecLog<D, OP, NT, PL>: DecisionLog<D, OP, NT, PL>
     where D: ApplicationData, OP: LoggableOrderProtocol<D, NT> {
     fn start_installing_log(&mut self) -> Result<()>
@@ -183,8 +148,6 @@
     fn complete_log_install(&mut self) -> Result<()>;
 }
 
-<<<<<<< HEAD
-=======
 /// Persistence helper for the decision log
 pub trait DecisionLogPersistenceHelper<D, OPM, POP, LS>
     where D: ApplicationData,
@@ -200,7 +163,6 @@
     fn decompose_decision_log(dec_log: DecLog<D, OPM, POP, LS>) -> (DecLogMetadata<D, OPM, POP, LS>, Vec<PProof<D, OPM, POP>>);
 }
 
->>>>>>> 67d9b919
 impl<O> LoggedDecision<O> {
     pub fn from_decision(seq: SeqNo, client_rqs: Vec<ClientRqInfo>) -> Self {
         Self {
